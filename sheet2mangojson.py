#!/usr/bin/env python3

"""
  sheet2mangojson.py

  Converts a spreadsheet including BACnet information from bacnet-scan
  to a Mango JSON input file.

  [Usage] 
  python3 sheet2mangojson.py [options]
"""

__author__ = "Francesco Anselmo"
__copyright__ = "Copyright 2025"
__credits__ = ["Francesco Anselmo"]
__license__ = "MIT"
__version__ = "0.1"
__maintainer__ = "Francesco Anselmo"
__email__ = "francesco.anselmo@gmail.com"
__status__ = "Dev"

from pprint import pprint
import argparse
import pandas as pd
import BAC0
from tabulate import tabulate
import os
import socket
import ipaddress
from string import Template
# from math import isnan
from cryptography.hazmat.primitives import serialization as crypto_serialization
from cryptography.hazmat.primitives.asymmetric import rsa
from cryptography.hazmat.backends import default_backend as crypto_default_backend


TEMPLATE_BACNET_LOCALDEVICE = Template('''
"BACnetLocalDevices": [
   {
     "baudRate": 9600,
     "broadcastAddress": "${broadcast_address}",
     "commPortId": null,
     "configProgramLocation": "mstp-config.o",
     "deviceId": ${bacnet_localdevice_id},
     "deviceName": "BACnet Local Device",
     "driverFileLocation": "mstp.ko",
     "foreignBBMDAddress": "",
     "foreignBBMDPort": 47808,
     "foreignBBMDTimeToLive": 300,
     "id": "BNLD_config",
     "localBindAddress": "0.0.0.0",
     "localNetworkNumber": 0,
     "maxInfoFrames": 1,
     "maxMaster": 127,
     "port": 47808,
     "responseTimeoutMs": 1000,
     "retries": 2,
     "retryCount": 1,
     "reuseAddress": false,
     "segTimeout": 5000,
     "segWindow": 5,
     "subnet": 24,
     "thisStation": 0,
     "timeout": 6000,
     "type": "ip",
     "usageTimeout": 20,
     "useRealtime": false
   }
]''')

TEMPLATE_BACNET_DATASOURCE = Template("""
    {
      "xid": "${data_source_xid}",
      "name": "${data_source_name}",
      "enabled": false,
      "type": "BACnetIP",
      "alarmLevels": {
        "INITIALIZATION_EXCEPTION": "URGENT",
        "POLL_ABORTED": "URGENT",
        "DEVICE_EXCEPTION": "URGENT",
        "MESSAGE_EXCEPTION": "URGENT"
      },
      "purgeType": "YEARS",
      "updatePeriods": 1,
      "updatePeriodType": "MINUTES",
      "covSubscriptionTimeoutMinutes": 60,
      "localDeviceConfig": "BNLD_config",
      "quantize": false,
      "useCron": false,
      "data": null,
      "editPermission": [
        [
          "superadmin"
        ]
      ],
      "purgeOverride": false,
      "purgePeriod": 1,
      "readPermission": []
    }""")

TEMPLATE_BACNET_DATAPOINT = Template("""
{
    "name": "${mango_point_name}",
    "enabled": true,
    "loggingType": "INTERVAL",
    "intervalLoggingPeriodType": "MINUTES",
    "intervalLoggingType": "AVERAGE",
    "purgeType": "YEARS",
    "pointLocator": {
    "dataType": "${point_data_type}",
    "objectType": "${point_object_type}",
    "propertyIdentifier": "present-value",
    "additive": 0,
    "multiplier": 1,
    "objectInstanceNumber": ${point_remote_object_instance_number},
    "remoteDeviceInstanceNumber": ${point_remote_device_instance_number},
    "settable": false,
    "useCovSubscription": false,
    "writePriority": 16
    },
    "eventDetectors": [],
    "plotType": "SPLINE",
    "rollup": "NONE",
    "unit": "",
    "simplifyType": "NONE",
    "chartColour": "",
    "data": null,
    "dataSourceXid": "${data_source_xid}",
    "defaultCacheSize": 1,
    "deviceName": "${mango_device_name}",
    "discardExtremeValues": false,
    "discardHighLimit": 1.7976931348623157e+308,
    "discardLowLimit": -1.7976931348623157e+308,
    "editPermission": [],
    "intervalLoggingPeriod": 1,
    "intervalLoggingSampleWindowSize": 0,
    "overrideIntervalLoggingSamples": false,
    "preventSetExtremeValues": false,
    "purgeOverride": false,
    "purgePeriod": 1,
    "readPermission": [],
    "setExtremeHighLimit": 1.7976931348623157e+308,
    "setExtremeLowLimit": -1.7976931348623157e+308,
    "setPermission": [],
    "tags": {
      "BACnetDeviceName": "${bacnet_device_name}",
      "BACnetObjectName": "${bacnet_point_name}",
      "BACnetPropertyName": "${bacnet_point_property_name}",
      "BACnetObjectDescription": "${bacnet_point_description}"
    },
    "textRenderer": {
    "type": "ANALOG",
    "useUnitAsSuffix": false,
    "suffix": "",
    "format": "0.00"
    },
    "tolerance": 0,
    "xid": "${mango_point_xid}"
}""")

TEMPLATE_MANGO_SYSTEM_SETTINGS = Template("""
  "systemSettings": {
    "udmi.config": "{\\"iotProvider\\": \\"GBOS\\", \\"projectId\\": \\"${gcp_project_id}\\", \\"cloudRegion\\": \\"${gcp_cloud_region}\\", \\"registryId\\": \\"${registry_id}\\", \\"site\\": \\"${site_id}\\"}"
  },
""")

TEMPLATE_MANGO_UDMI_PUBLISHER = Template("""
{
    "xid": "${mango_publisher_xid}",
    "name": "${mango_publisher_name}",
    "enabled": false,
    "type": "UDMI",
    "snapshotSendPeriodType": "MINUTES",
    "publishType": "ALL",
    "alarmLevels": {
    "POINT_DISABLED_EVENT": "URGENT",
    "QUEUE_SIZE_WARNING_EVENT": "URGENT"
    },
    "gateway": true,
    "proxyDevices": ${mango_proxydevices_array},
    "privateKey": "${mango_rsa_privatekey}",
    "publicKey": "${mango_rsa_publickey}",
    "cacheDiscardSize": 50000,
    "cacheWarningSize": 10000,
    "publishAttributeChanges": false,
    "publishPointEvents": false,
    "sendSnapshot": false,
    "snapshotSendPeriods": 5
}""")

TEMPLATE_MANGO_PUBLISHED_POINT = Template('''
    {
      "name": "${point_name}",
      "enabled": true,
      "dataPointXid": "${point_xid}",
      "deviceName": "${device_name}",
      "publisherXid": "${mango_publisher_xid}"
    }''')

def show_title():
    """Show the program title"""

    title = r"""
     _               _   ____  
 ___| |__   ___  ___| |_|___ \ 
/ __| '_ \ / _ \/ _ \ __| __) |
\__ \ | | |  __/  __/ |_ / __/ 
|___/_| |_|\___|\___|\__|_____|
                                   _                 
 _ __ ___   __ _ _ __   __ _  ___ (_)___  ___  _ __  
| '_ ` _ \ / _` | '_ \ / _` |/ _ \| / __|/ _ \| '_ \ 
| | | | | | (_| | | | | (_| | (_) | \__ \ (_) | | | |
|_| |_| |_|\__,_|_| |_|\__, |\___// |___/\___/|_| |_|
                       |___/    |__/                 

    """

    print(title)


def get_sheets_from_file(file_path):
    """
    Loads the content of an XLSX or ODS file and returns a list of sheet names.

    Args:
      file_path: Path to the XLSX or ODS file.

    Returns:
      A list of sheet names in the file.
    """
    try:
        # Attempt to read the file using pandas
        excel_file = pd.ExcelFile(file_path)
        return excel_file.sheet_names

    except Exception as e:
        print(f"Error reading file: {e}")
        return []

def get_sheet_data(file_path, sheet_name):
  """
  Loads the content of a specific sheet from an XLSX or ODS file.

  Args:
    file_path: Path to the XLSX or ODS file.
    sheet_name: Name of the sheet to read.

  Returns:
    A pandas DataFrame containing the data from the specified sheet, 
    or None if the sheet is not found.
  """
  try:
    df = pd.read_excel(file_path, sheet_name=sheet_name)
    return df
  except FileNotFoundError:
    print(f"Error: File not found: {file_path}")
    return None
  except KeyError:
    print(f"Error: Sheet '{sheet_name}' not found in the file.")
    return None
  except Exception as e:
    print(f"An unexpected error occurred: {e}")
    return None

def get_broadcast_address():
  """
  Gets the broadcast address of the current machine.

  Returns:
      str: The broadcast address as a string.
  """
  try:
    s = socket.socket(socket.AF_INET, socket.SOCK_DGRAM)
    s.connect(("8.8.8.8", 80))  # Connect to Google DNS to get the local IP
    local_ip = s.getsockname()[0]
    ip_address = ipaddress.ip_interface(local_ip)
    return str(ip_address.network.broadcast_address)
  except Exception as e:
    print(f"Error getting broadcast address: {e}")
    return None

def isNaN(num):
    return num != num
  
def add_to_list_if_not_exists(my_list, new_entry):
  """
  Adds a new entry to the list if it doesn't already exist.

  Args:
    my_list: The list to add the entry to.
    new_entry: The entry to be added.

  Returns:
    The updated list.
  """
  if new_entry not in my_list:
    my_list.append(new_entry)
  return my_list

def main():
    show_title()

    parser = argparse.ArgumentParser()
    group = parser.add_mutually_exclusive_group()
    group.add_argument(
        "-v",
        "--verbose",
        action="store_true",
        default=False,
        help="increase the verbosity level",
    )
    parser.add_argument(
        "-u",
        "--unique",
        action="store_true",
        default=False,
        help="create unique BACNET data sources per sanitized_device_name",
    )
    parser.add_argument(
        "-i",
        "--input",
        default="",
        help="file name of the spreadsheet including the scan results",
    )
    parser.add_argument(
        "-o", "--output", default="", help="file name prefix of the output Mango JSON files"
    )
    parser.add_argument(
        "-l", "--localdevice", default="98765", help="ID of the BACnet Local Device to use in Mango"
    )
    parser.add_argument(
        "-b", "--broadcast", default="255.255.255.255", help="Broadcast address for the BACnet Local Device to use in Mango"
    )
    parser.add_argument(
        "-p", "--publisher", default="CGW-1", help="Name to use for the Mango UDMI publisher device (default is CGW-1)"
    )
    parser.add_argument(
        "-j", "--project", default="gcp-project-name", help="GCP project name for the UDMI publisher"
    )
    parser.add_argument(
        "-g", "--region", default="us-central1", help="GCP region for the UDMI publisher"
    )
    parser.add_argument(
        "-r", "--registry", default="ZZ-ABC-DEF", help="IoT Core registry ID for the UDMI publisher"
    )
    parser.add_argument(
        "-s", "--site", default="ZZ-ABC-DEF", help="IoT Core site name for the UDMI publisher"
    )
    
    args = parser.parse_args()
    
    bacnet_localdevice_id = args.localdevice
    broadcast_address = args.broadcast 
    publisher_name = args.publisher
    
    gcp_project_id = args.project
    gcp_cloud_region = args.region
    registry_id = args.registry
    site_id = args.site

    if args.verbose:
        print("program arguments:")
        print(args)

    if args.input and args.output and os.path.exists(args.input):
        
        sheets = get_sheets_from_file(args.input)
        
        if sheets:
            print(f"Sheets found in {args.input}:")
        for sheet in sheets:
            print(f"- {sheet}")
            
        print()
            
        if "devices" in sheets:
            devices_data = get_sheet_data(args.input, "devices")
            if devices_data is not None:
                print(f"Data from sheet 'devices':")
                print(devices_data)
                
        print()
        
        output_mango_bacnet_config_filename = f"{args.output}_bacnet_config.json"
        output_mango_udmi_publisher_filename = f"{args.output}_udmi_publisher.json"
        
        with open(output_mango_bacnet_config_filename, 'w') as output_mango_bacnet_config_file:
            output_mango_bacnet_config_file.write("{\n")
            output_mango_bacnet_config_file.write(TEMPLATE_BACNET_LOCALDEVICE.substitute(broadcast_address=broadcast_address, bacnet_localdevice_id=bacnet_localdevice_id))
            output_mango_bacnet_config_file.write(",\n")
            
            # --- Start of unique data source logic ---
            if args.unique:
                # Get unique sanitized device names to create separate data sources
                sanitized_device_names = [device['sanitized_device_name'] for index, device in devices_data.iterrows() if device['sanitized_device_name'] != "BAC0"]
                unique_device_names = sorted(list(set(sanitized_device_names)))
                
                output_mango_bacnet_config_file.write('"dataSources": [\n')
                for i, device_name in enumerate(unique_device_names):
                    data_source_xid = f"DS_BACNET_{device_name}"
                    data_source_name = f"BACNET_{device_name}"
                    output_mango_bacnet_config_file.write(TEMPLATE_BACNET_DATASOURCE.substitute(data_source_xid=data_source_xid, data_source_name=data_source_name))
                    if i < len(unique_device_names) - 1:
                        output_mango_bacnet_config_file.write(",\n")
                output_mango_bacnet_config_file.write("\n],")

            else:
                # Default behavior: single data source
                data_source_xid = "DS_BACNET"
                data_source_name = "BACNET"
                output_mango_bacnet_config_file.write('"dataSources": [\n')
                output_mango_bacnet_config_file.write(TEMPLATE_BACNET_DATASOURCE.substitute(data_source_xid=data_source_xid, data_source_name=data_source_name))
                output_mango_bacnet_config_file.write('\n],')
            
            output_mango_bacnet_config_file.write('\n"dataPoints": [\n')
            # --- End of unique data source logic ---

            OBJECT_TYPE = {
              'analogInput': 'ANALOG_INPUT',
              'analogOutput': 'ANALOG_OUTPUT',
              'analogValue': 'ANALOG_VALUE',
              'binaryInput': 'BINARY_INPUT',
              'binaryOutput': 'BINARY_OUTPUT',
              'binaryValue': 'BINARY_VALUE',
              'multiStateInput': 'MULTISTATE_INPUT',
              'multiStateOutput': 'MULTISTATE_OUTPUT',
              'multiStateValue': 'MULTISTATE_VALUE'
            }
            
            proxy_devices = []
            
            with open(output_mango_udmi_publisher_filename, 'w') as output_mango_udmi_publisher_file:
              
                key = rsa.generate_private_key(
                    public_exponent=65537,
                    key_size=2048
                )
                
                private_key = key.private_bytes(
                    encoding=crypto_serialization.Encoding.PEM,
                    format=crypto_serialization.PrivateFormat.PKCS8,
                    encryption_algorithm=crypto_serialization.NoEncryption()
                )

                public_key = key.public_key().public_bytes(
                    encoding=crypto_serialization.Encoding.PEM,
                    format=crypto_serialization.PublicFormat.SubjectPublicKeyInfo
                )
                
                output_mango_udmi_publisher_file.write('{\n')
                
                output_mango_udmi_publisher_file.write(TEMPLATE_MANGO_SYSTEM_SETTINGS.substitute(
                    gcp_project_id=gcp_project_id,
                    gcp_cloud_region=gcp_cloud_region,
                    registry_id=registry_id,
                    site_id=site_id
                  )
                )
              
                output_mango_udmi_publisher_file.write('\n  "publishers": [\n')
              
                points_to_be_exported = 0
                
                for index, device in devices_data.iterrows():
                    points_data = get_sheet_data(args.input, device['sanitized_device_name'])
                    if points_data is not None:
                      for index, point in points_data.iterrows():
                        cloud_device_id = point['cloud_device_id']  
                        cloud_point_name = point['cloud_point_name']
                        if cloud_device_id and cloud_point_name and not isNaN(cloud_device_id) and not isNaN(cloud_point_name):
                            proxy_devices = add_to_list_if_not_exists(proxy_devices, cloud_device_id)
                            points_to_be_exported += 1
                          
                print("Proxy devices: ",proxy_devices)
                          
                mango_proxydevices_array_string = "["
                pd = 0
                for proxy_device in proxy_devices:
                  pd += 1
                  if pd < len(proxy_devices):
                    mango_proxydevices_array_string += '{"name": "%s"},' % proxy_device
                  else:
                    mango_proxydevices_array_string += '{"name": "%s"}' % proxy_device
                    
                mango_proxydevices_array_string += "]"
                                       
<<<<<<< HEAD
                mango_publisher_xid = "PUB_UDMI_%s" % publisher_name
=======
                proxy_devices_to_be_exported = len(proxy_devices)
                mango_publisher_xid = "PUB_UDMI_BACNET_%s" % publisher_name
>>>>>>> 9a6a4e4e
                mango_publisher_name = publisher_name
                          
                output_mango_udmi_publisher_file.write(TEMPLATE_MANGO_UDMI_PUBLISHER.substitute(
                  mango_publisher_xid=mango_publisher_xid,
                  mango_publisher_name=mango_publisher_name,
                  mango_proxydevices_array=mango_proxydevices_array_string,
                  mango_rsa_privatekey=private_key.decode('utf-8').replace("\n", "\\n"),
                  mango_rsa_publickey=public_key.decode('utf-8').replace("\n", "\\n")
                ))
                
                output_mango_udmi_publisher_file.write('],"publishedPoints": [')
                  
                i = 0
                
                for index, device in devices_data.iterrows():
                    if device['sanitized_device_name'] != "BAC0":
                        print("\n",device['sanitized_device_name'], device['device_vendor'], device['device_model'],device['device_id'])
                        points_data = get_sheet_data(args.input, device['sanitized_device_name'])
                        
                        if points_data is not None:
                          # Determine the data source XID based on the --unique flag
                          if args.unique:
                              current_data_source_xid = f"DS_BACNET_{device['sanitized_device_name']}"
                          else:
                              current_data_source_xid = "DS_BACNET"
                        
                          for index, point in points_data.iterrows():
                              cloud_device_id = point['cloud_device_id']
                              cloud_point_name = point['cloud_point_name']
                              
                              if cloud_device_id and cloud_point_name and not isNaN(cloud_device_id) and not isNaN(cloud_point_name):
                                
                                  i += 1

                                  point_data_type = "NUMERIC"
                                  
                                  mango_point_name = cloud_point_name
                                  mango_device_id = cloud_device_id
                                  
                                  point_remote_object_instance_number = point['object'].split(":")[1]
                                  point_remote_device_instance_number = device['device_id']
                                  point_object_type = OBJECT_TYPE[point['object'].split(":")[0]]

                                  bacnet_point_property_name = point_object_type
                                  if isNaN(point['description']):
                                    bacnet_point_description = ""
                                  else:
                                    bacnet_point_description = point['description']
                                  
                                  mango_point_xid = f"DP_{device['device_id']}_{point_object_type}_{point_remote_object_instance_number}"
                                  bacnet_point_name = point['point_name']
                                  bacnet_device_name = point['device_name']
                                  print(mango_device_id, bacnet_device_name, cloud_point_name, bacnet_point_name, mango_point_xid)
                                  output_mango_bacnet_config_file.write(TEMPLATE_BACNET_DATAPOINT.substitute(
                                                        mango_point_name=mango_point_name, 
                                                        point_data_type=point_data_type,
                                                        mango_device_name = mango_device_id,
                                                        bacnet_point_name=bacnet_point_name,
                                                        point_object_type=point_object_type,
                                                        point_remote_object_instance_number=point_remote_object_instance_number,
                                                        point_remote_device_instance_number=point_remote_device_instance_number,
                                                        bacnet_device_name=bacnet_device_name,
                                                        bacnet_point_property_name=bacnet_point_property_name,
                                                        bacnet_point_description=bacnet_point_description,
                                                        mango_point_xid=mango_point_xid,
                                                        data_source_xid=current_data_source_xid
                                                        )
                                            )
                                
                                  mango_publisher_xid = "PUB_UDMI_CGW-1"
                                  output_mango_udmi_publisher_file.write(TEMPLATE_MANGO_PUBLISHED_POINT.substitute(
                                          point_name=mango_point_name,
                                          point_xid=mango_point_xid,
                                          device_name=mango_device_id,
                                          mango_publisher_xid=mango_publisher_xid
                                  ))
                                  
                                  if i < points_to_be_exported:
                                    output_mango_bacnet_config_file.write(',\n')
                                    output_mango_udmi_publisher_file.write(',\n')
                        
                output_mango_bacnet_config_file.write("]\n}")
                output_mango_udmi_publisher_file.write("]\n}")
                          
            
            
    else:
        print("Please provide both input and output filename prefix")


if __name__ == "__main__":
    main()<|MERGE_RESOLUTION|>--- conflicted
+++ resolved
@@ -484,12 +484,11 @@
                     
                 mango_proxydevices_array_string += "]"
                                        
-<<<<<<< HEAD
-                mango_publisher_xid = "PUB_UDMI_%s" % publisher_name
-=======
+                #mango_publisher_xid = "PUB_UDMI_%s" % publisher_name
+
                 proxy_devices_to_be_exported = len(proxy_devices)
                 mango_publisher_xid = "PUB_UDMI_BACNET_%s" % publisher_name
->>>>>>> 9a6a4e4e
+
                 mango_publisher_name = publisher_name
                           
                 output_mango_udmi_publisher_file.write(TEMPLATE_MANGO_UDMI_PUBLISHER.substitute(
